--- conflicted
+++ resolved
@@ -6,11 +6,7 @@
 SERVICE_RETRY_INTERVAL=30
 APP_DIR="/app"
 RESOURCES_DIR="/app/resources"
-<<<<<<< HEAD
 MODEL_DIR="$RESOURCES_DIR/sentiment_model_mllib"
-=======
-MODEL_PATH="$RESOURCES_DIR/sentiment_model_sklearn.pkl"
->>>>>>> 4ee4335a
 SPARK_JARS_DIR="/opt/bitnami/spark/jars"
 
 
@@ -40,7 +36,6 @@
     return 1
 }
 
-<<<<<<< HEAD
 # Check if model directory exists and contains necessary files
 check_model_dir() {
     if [ ! -d "$MODEL_DIR" ] || [ ! -d "$MODEL_DIR/pipeline" ] || [ ! -d "$MODEL_DIR/model" ]; then
@@ -54,15 +49,7 @@
     fi
     
     log "Model directory found at $MODEL_DIR"
-=======
-# Check if model file exists
-check_model_file() {
-    if [ ! -f "$MODEL_PATH" ]; then
-        log "ERROR: Model file not found at $MODEL_PATH"
-        return 1
-    fi
-    log "Model file found at $MODEL_PATH"
->>>>>>> 4ee4335a
+
     return 0
 }
 
@@ -81,11 +68,9 @@
 log "Kafka checks completed"
 
 # Check if model exists
-<<<<<<< HEAD
+
 if ! check_model_dir; then
-=======
-if ! check_model_file; then
->>>>>>> 4ee4335a
+
     log "Model not found. Will attempt to train it."
     if [ -f "$APP_DIR/train_model.py" ]; then
         log "Running model training script..."
@@ -94,11 +79,9 @@
         log "ERROR: Training script not found at $APP_DIR/train_model.py"
     fi
     # Check again
-<<<<<<< HEAD
+
     check_model_dir
-=======
-    check_model_file
->>>>>>> 4ee4335a
+
 fi
 
 # List the JARs to ensure they're available
@@ -107,10 +90,9 @@
 
 # Set environment variable for Spark to find the JARs
 export SPARK_CLASSPATH="$SPARK_JARS_DIR/*"
-<<<<<<< HEAD
+
 export MODEL_DIR="$MODEL_DIR"
-=======
->>>>>>> 4ee4335a
+
 
 # Start the Spark master service in the background
 log "Starting Spark master service..."
