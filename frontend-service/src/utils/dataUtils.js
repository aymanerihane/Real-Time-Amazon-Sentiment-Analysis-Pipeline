import { DateTime } from 'luxon';

// WebSocket connection handler
let ws = null;
let messageHandlers = new Set();

export const connectWebSocket = () => {
    if (ws) return; // Already connected

<<<<<<< HEAD
    const wsUrl = 'ws://localhost:8006/ws/reviews';
    
    ws = new WebSocket(wsUrl);
=======
    ws = new WebSocket('ws://localhost:8006/ws/reviews');
>>>>>>> dc66f217

    ws.onopen = () => {
        console.log('WebSocket connected');
        // Subscribe to receive all reviews
        ws.send(JSON.stringify({
            type: 'subscribe'
        }));
    };

    ws.onmessage = (event) => {
        try {
            const message = JSON.parse(event.data);
<<<<<<< HEAD
            console.log("message:",message)
=======
>>>>>>> dc66f217
            // Notify all registered handlers
            messageHandlers.forEach(handler => handler(message));
        } catch (error) {
            console.error('Error processing WebSocket message:', error);
        }
    };

    ws.onerror = (error) => {
        console.error('WebSocket error:', error);
    };

    ws.onclose = () => {
        console.log('WebSocket disconnected');
        ws = null;
        // Attempt to reconnect after 5 seconds
        setTimeout(connectWebSocket, 5000);
    };
};

export const addMessageHandler = (handler) => {
    messageHandlers.add(handler);
};

export const removeMessageHandler = (handler) => {
    messageHandlers.delete(handler);
};

// Process incoming review data
export const processReviewData = (data) => {
<<<<<<< HEAD
    console.log("data:",data)
    if (!data) return null;
    
    return {
        asin: data.asin,
        title: data.title,
        reviewText: data.reviewText,
        overall: data.overall,
        reviewerName: data.reviewer_name,
        date: data.date,
        helpfulVotes: parseInt(data.helpful_votes) || 0,
        totalVotes: parseInt(data.total_votes) || 0,
        sentiment: data.sentiment,
        processedAt: data.processed_at
=======
    if (!data || !data.data) return null;

    const review = data.data;
    return {
        id: review.reviewerID,
        asin: review.asin,
        reviewText: review.reviewText,
        sentiment: review.sentiment,
        confidence: review.sentiment_score,
        timestamp: review.date,
        overall: review.overall,
        helpful_votes: review.helpful_votes,
        total_votes: review.total_votes
>>>>>>> dc66f217
    };
};

// Generate time series data from actual review data
export const generateTimeSeriesData = (reviews, days = 7) => {
    const data = [];
    const now = DateTime.now();
    const reviewCounts = new Map();

    // Initialize counts for each day
    for (let i = days; i >= 0; i--) {
        const date = now.minus({ days: i }).startOf('day').toJSDate();
        reviewCounts.set(date.toISOString(), 0);
    }

    // Count reviews for each day
    reviews.forEach(review => {
<<<<<<< HEAD
        const reviewDate = DateTime.fromISO(review.timestamp).startOf('day').toJSDate(); //! check if timestamp is a part of the data
=======
        const reviewDate = DateTime.fromISO(review.timestamp).startOf('day').toJSDate();
>>>>>>> dc66f217
        const dateKey = reviewDate.toISOString();
        if (reviewCounts.has(dateKey)) {
            reviewCounts.set(dateKey, reviewCounts.get(dateKey) + 1);
        }
    });

    // Convert to array format
    reviewCounts.forEach((count, date) => {
        data.push({
            x: new Date(date),
            y: count
        });
    });

    return data.sort((a, b) => a.x - b.x);
};
<<<<<<< HEAD

export const groupReviewsByASIN = (reviews) => {
    return reviews.reduce((acc, review) => {
        if (!acc[review.asin]) {
            acc[review.asin] = {
                asin: review.asin,
                title: review.title,
                reviews: [],
                averageRating: 0,
                totalReviews: 0,
                sentimentDistribution: {
                    positive: 0,
                    neutral: 0,
                    negative: 0
                }
            };
        }
        
        acc[review.asin].reviews.push(review);
        acc[review.asin].totalReviews++;
        acc[review.asin].sentimentDistribution[review.sentiment]++;
        acc[review.asin].averageRating = (
            acc[review.asin].reviews.reduce((sum, r) => sum + r.overall, 0) / 
            acc[review.asin].totalReviews
        );
        
        return acc;
    }, {});
};

export const calculateSentimentStats = (reviews) => {
    const stats = {
        positive: 0,
        neutral: 0,
        negative: 0,
        total: reviews.length
    };
    
    reviews.forEach(review => {
        stats[review.sentiment]++;
    });
    
    return stats;
};

export const formatDate = (dateString) => {
    return new Date(dateString).toLocaleDateString('en-US', {
        year: 'numeric',
        month: 'short',
        day: 'numeric'
    });
};
=======
>>>>>>> dc66f217
  <|MERGE_RESOLUTION|>--- conflicted
+++ resolved
@@ -7,13 +7,9 @@
 export const connectWebSocket = () => {
     if (ws) return; // Already connected
 
-<<<<<<< HEAD
     const wsUrl = 'ws://localhost:8006/ws/reviews';
     
     ws = new WebSocket(wsUrl);
-=======
-    ws = new WebSocket('ws://localhost:8006/ws/reviews');
->>>>>>> dc66f217
 
     ws.onopen = () => {
         console.log('WebSocket connected');
@@ -26,10 +22,7 @@
     ws.onmessage = (event) => {
         try {
             const message = JSON.parse(event.data);
-<<<<<<< HEAD
             console.log("message:",message)
-=======
->>>>>>> dc66f217
             // Notify all registered handlers
             messageHandlers.forEach(handler => handler(message));
         } catch (error) {
@@ -59,7 +52,7 @@
 
 // Process incoming review data
 export const processReviewData = (data) => {
-<<<<<<< HEAD
+
     console.log("data:",data)
     if (!data) return null;
     
@@ -74,21 +67,6 @@
         totalVotes: parseInt(data.total_votes) || 0,
         sentiment: data.sentiment,
         processedAt: data.processed_at
-=======
-    if (!data || !data.data) return null;
-
-    const review = data.data;
-    return {
-        id: review.reviewerID,
-        asin: review.asin,
-        reviewText: review.reviewText,
-        sentiment: review.sentiment,
-        confidence: review.sentiment_score,
-        timestamp: review.date,
-        overall: review.overall,
-        helpful_votes: review.helpful_votes,
-        total_votes: review.total_votes
->>>>>>> dc66f217
     };
 };
 
@@ -106,11 +84,7 @@
 
     // Count reviews for each day
     reviews.forEach(review => {
-<<<<<<< HEAD
         const reviewDate = DateTime.fromISO(review.timestamp).startOf('day').toJSDate(); //! check if timestamp is a part of the data
-=======
-        const reviewDate = DateTime.fromISO(review.timestamp).startOf('day').toJSDate();
->>>>>>> dc66f217
         const dateKey = reviewDate.toISOString();
         if (reviewCounts.has(dateKey)) {
             reviewCounts.set(dateKey, reviewCounts.get(dateKey) + 1);
@@ -127,7 +101,6 @@
 
     return data.sort((a, b) => a.x - b.x);
 };
-<<<<<<< HEAD
 
 export const groupReviewsByASIN = (reviews) => {
     return reviews.reduce((acc, review) => {
@@ -180,6 +153,5 @@
         day: 'numeric'
     });
 };
-=======
->>>>>>> dc66f217
+
   