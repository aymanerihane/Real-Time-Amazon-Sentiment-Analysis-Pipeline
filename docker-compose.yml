--- conflicted
+++ resolved
@@ -201,7 +201,7 @@
       start_period: 30s
 
 ##############################
-<<<<<<< HEAD
+
 #  MODEL TRAINER & PREDICTOR
 ##############################
 
@@ -235,48 +235,12 @@
   #     - RESULTS_PATH=/app/results
   #   networks:
   #     - kafka-net
-=======
-#  MODEL TRAINNER&PREDICTOR
-##############################
-
-  ml-service:
-    build:
-      context: ./ml-service
-      dockerfile: Dockerfile
-    container_name: ml-service
-    restart: always
-    volumes:
-      - ml_data:/app/data
-      - ml_data:/app/resources
-      - ml_data:/app/results
-    depends_on:
-      - kafka1
-      - kafka2
-      - spark-master
-    environment:
-      - KAFKA_BOOTSTRAP_SERVERS=kafka1:9092,kafka2:9094
-      - KAFKA_INPUT_TOPIC=amazon-reviews-raw
-      - KAFKA_OUTPUT_TOPIC=sentiment-results
-      - SPARK_MASTER_URL=spark://spark-master:7077
-      - DATA_PATH=/app/data/Data.json
-      - MODEL_PATH=/app/resources/sentiment_model_sklearn.pkl
-      - RESULTS_PATH=/app/results
-      - PYSPARK_PYTHON=/usr/local/bin/python3.11
-      - PYSPARK_DRIVER_PYTHON=/usr/local/bin/python3.11
-
-    networks:
-      - kafka-net
-
->>>>>>> dc66f217
+
 
 ##############################
 #           SPARK
 ##############################
 
-<<<<<<< HEAD
-=======
-
->>>>>>> dc66f217
   # Spark Master
   spark-master:
     build:
@@ -284,7 +248,6 @@
     hostname: spark-master
     container_name: spark-master
     environment:
-<<<<<<< HEAD
       - SPARK_MODE=master
       - SPARK_RPC_AUTHENTICATION_ENABLED=no
       - SPARK_RPC_ENCRYPTION_ENABLED=no
@@ -296,15 +259,6 @@
       - MODEL_PATH=/sentiment_model_sklearn.pkl
       - MONGODB_URI=mongodb://root:example@mongodb:27017/amazon_reviews?authSource=admin
       - MONGODB_DATABASE=amazon_reviews
-=======
-    - SPARK_MODE=master
-    - SPARK_RPC_AUTHENTICATION_ENABLED=no
-    - SPARK_RPC_ENCRYPTION_ENABLED=no
-    - SPARK_LOCAL_STORAGE_ENCRYPTION_ENABLED=no
-    - SPARK_SSL_ENABLED=no
-    - PYSPARK_PYTHON=/opt/bitnami/python/bin/python3.11
-    - PYSPARK_DRIVER_PYTHON=/opt/bitnami/python/bin/python3.11
->>>>>>> dc66f217
     ports:
       - "8080:8080"
       - "7077:7077"
@@ -325,19 +279,8 @@
       - SPARK_MASTER_URL=spark://spark-master:7077
       - SPARK_WORKER_MEMORY=2G
       - SPARK_WORKER_CORES=2
-<<<<<<< HEAD
     # volumes:
     #   - spark_data:/opt/bitnami/spark/
-=======
-      - SPARK_RPC_AUTHENTICATION_ENABLED=no
-      - SPARK_RPC_ENCRYPTION_ENABLED=no
-      - SPARK_LOCAL_STORAGE_ENCRYPTION_ENABLED=no
-      - SPARK_SSL_ENABLED=no
-      - PYSPARK_PYTHON=/opt/bitnami/python/bin/python3.11
-      - PYSPARK_DRIVER_PYTHON=/opt/bitnami/python/bin/python3.11
-    volumes:
-      - spark_data:/bitnami/spark
->>>>>>> dc66f217
     networks:
       - kafka-net
     command: >
@@ -374,13 +317,6 @@
 #     Reviews Collector
 ##############################
 
-<<<<<<< HEAD
-=======
-##############################
-#     Reviews Collector
-##############################
-
->>>>>>> dc66f217
   # Collector Service - scrapes Amazon reviews and sends to Kafka and mongodb
   collector-service:
     build:
@@ -439,7 +375,6 @@
 #        WEB SERVICE
 ##############################
 
-<<<<<<< HEAD
   # backend-service:
   #   build: ./backend-service
   #   container_name: backend-service
@@ -482,55 +417,7 @@
   #   networks:
   #     - kafka-net
 
-=======
-  backend-service:
-    build: ./backend-service
-    container_name: backend-service
-    ports:
-      - "8006:8006"
-    depends_on:
-      kafka-init:
-        condition: service_completed_successfully
-      mongodb:
-        condition: service_healthy
-      mongodb-init:
-        condition: service_completed_successfully
-    environment:
-      - KAFKA_BOOTSTRAP_SERVERS=kafka1:9092,kafka2:9094
-      # - KAFKA_BOOTSTRAP_SERVERS_1=kafka1:9092
-      # - KAFKA_BOOTSTRAP_SERVERS_2=kafka2:9094
-      - KAFKA_TOPIC_1=amazon-reviews-raw
-      - KAFKA_TOPIC_2=sentiment-results
-      - MONGODB_URI=mongodb://root:example@mongodb:27017/amazon_reviews?authSource=admin
-      - MONGODB_DATABASE=amazon_reviews
-    volumes:
-      - ./backend-service:/app
-      - backend_data:/data
-    networks:
-      - kafka-net
-
-
-  # Frontend Service
-  frontend-service:
-    # Use a development-focused configuration
-    container_name: frontend-service
-    build:
-      context: ./frontend-service
-      dockerfile: Dockerfile.dev  # Use a dev-specific Dockerfile
-    ports:
-      - "5173:5173"  # Vite dev server port
-    volumes:
-      - ./frontend-service:/app  # Mount source code for hot reload
-      - /app/node_modules  # Prevent overriding container node_modules
-    environment:
-      - VITE_DEV_MODE=true
-      - CHOKIDAR_USEPOLLING=true  # Helps with hot reload in Docker
-    networks:
-      - kafka-net
-
-  # Add this to your volumes section at the bottom
-  
->>>>>>> dc66f217
+
 ##############################
 #         Volumes
 ##############################
@@ -541,10 +428,6 @@
   mongodb_data:
   spark_data:
   collector_data:
-<<<<<<< HEAD
-=======
-  trainer_data:
->>>>>>> dc66f217
   backend_data:
   ml_data:
 
