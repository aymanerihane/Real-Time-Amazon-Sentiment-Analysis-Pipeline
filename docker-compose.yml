--- conflicted
+++ resolved
@@ -269,11 +269,7 @@
 
   # Spark Worker with explicit Python version
   spark-worker:
-<<<<<<< HEAD
     image: bitnami/spark:latest
-=======
-    image: bitnami/spark:3.1.3
->>>>>>> 96c41d0e
     hostname: spark-worker
     container_name: spark-worker
     depends_on:
@@ -285,7 +281,6 @@
       - SPARK_WORKER_CORES=2
     # volumes:
     #   - spark_data:/opt/bitnami/spark/
-<<<<<<< HEAD
     networks:
       - kafka-net
     command: >
@@ -308,8 +303,6 @@
       - SPARK_WORKER_CORES=2
     # volumes:
     #   - spark_data:/opt/bitnami/spark/
-=======
->>>>>>> 96c41d0e
     networks:
       - kafka-net
     command: >
@@ -319,31 +312,7 @@
         echo 'Starting Spark worker...' &&
         /opt/bitnami/spark/sbin/start-worker.sh spark://spark-master:7077
       "
-<<<<<<< HEAD
-=======
-  spark-worker-2:
-    image: bitnami/spark:3.1.3
-    hostname: spark-worker-2
-    container_name: spark-worker-2
-    depends_on:
-      - spark-master
-    environment:
-      - SPARK_MODE=worker
-      - SPARK_MASTER_URL=spark://spark-master:7077
-      - SPARK_WORKER_MEMORY=2G
-      - SPARK_WORKER_CORES=2
-    # volumes:
-    #   - spark_data:/opt/bitnami/spark/
-    networks:
-      - kafka-net
-    command: >
-      bash -c "
-        echo 'Waiting for Spark master to be ready...' &&
-        sleep 20 &&
-        echo 'Starting Spark worker...' &&
-        /opt/bitnami/spark/sbin/start-worker.sh spark://spark-master:7077
-      "
->>>>>>> 96c41d0e
+
 
 ##############################
 #     Reviews Collector
@@ -407,7 +376,7 @@
 #        WEB SERVICE
 ##############################
 
-<<<<<<< HEAD
+
   backend-service:
     build: ./backend-service
     container_name: backend-service
@@ -431,31 +400,7 @@
       - backend_data:/data
     networks:
       - kafka-net
-=======
-  # backend-service:
-  #   build: ./backend-service
-  #   container_name: backend-service
-  #   ports:
-  #     - "8006:8006"
-  #   depends_on:
-  #     kafka-init:
-  #       condition: service_completed_successfully
-  #     mongodb:
-  #       condition: service_healthy
-  #     mongodb-init:
-  #       condition: service_completed_successfully
-  #   environment:
-  #     - KAFKA_BOOTSTRAP_SERVERS=kafka1:9092,kafka2:9094
-  #     - KAFKA_TOPIC_1=amazon-reviews-raw
-  #     - KAFKA_TOPIC_2=sentiment-results
-  #     - MONGODB_URI=mongodb://root:example@mongodb:27017/amazon_reviews?authSource=admin
-  #     - MONGODB_DATABASE=amazon_reviews
-  #   volumes:
-  #     - ./backend-service:/app
-  #     - backend_data:/data
-  #   networks:
-  #     - kafka-net
->>>>>>> 96c41d0e
+
 
   # # Frontend Service
   # frontend-service:
