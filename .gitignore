.env

# Data directory
./collector-service/data/
<<<<<<< HEAD
./collector-service/logs/
data/
=======
>>>>>>> 6c40e775

# Vite/React build and dependencies
front-service/dist/
front-service/node_modules/
front-service/.vite/
front-service/*.local
front-service/.DS_Store
front-service/coverage/
front-service/.env.local
front-service/.env.development.local
front-service/.env.test.local
front-service/.env.production.local
front-service/npm-debug.log*
front-service/yarn-debug.log*
front-service/yarn-error.log*<|MERGE_RESOLUTION|>--- conflicted
+++ resolved
@@ -2,11 +2,9 @@
 
 # Data directory
 ./collector-service/data/
-<<<<<<< HEAD
 ./collector-service/logs/
 data/
-=======
->>>>>>> 6c40e775
+
 
 # Vite/React build and dependencies
 front-service/dist/
