.env

# Data directory
./collector-service/data/
./collector-service/logs/
data/

<<<<<<< HEAD
backend-service/__pycache__/
=======
>>>>>>> 1d7a1f0c

# Vite/React build and dependencies
front-service/dist/
front-service/node_modules/
front-service/.vite/
front-service/*.local
front-service/.DS_Store
front-service/coverage/
front-service/.env.local
front-service/.env.development.local
front-service/.env.test.local
front-service/.env.production.local
front-service/npm-debug.log*
front-service/yarn-debug.log*
front-service/yarn-error.log*<|MERGE_RESOLUTION|>--- conflicted
+++ resolved
@@ -5,10 +5,9 @@
 ./collector-service/logs/
 data/
 
-<<<<<<< HEAD
+
 backend-service/__pycache__/
-=======
->>>>>>> 1d7a1f0c
+
 
 # Vite/React build and dependencies
 front-service/dist/
